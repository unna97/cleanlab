--- conflicted
+++ resolved
@@ -28,11 +28,8 @@
 import multiprocessing
 import sys
 import warnings
-<<<<<<< HEAD
 from typing import Any, Dict, List, Optional, Tuple, Union, TypeVar
-=======
-from typing import Any, Dict, Optional, Tuple, List
->>>>>>> 5eb89fc3
+
 from functools import reduce
 import platform
 
@@ -49,15 +46,8 @@
 from cleanlab.typing import LabelLike
 from cleanlab.multilabel_classification.filter import find_multilabel_issues_per_class
 
-<<<<<<< HEAD
-# tqdm is a module used to print time-to-complete when multiprocessing is used.
-# This module is not necessary, and therefore is not a package dependency, but
-# when installed it improves user experience for large datasets.
-
-=======
 # tqdm is a package to print time-to-complete when multiprocessing is used.
 # This package is not necessary, but when installed improves user experience for large datasets.
->>>>>>> 5eb89fc3
 try:
     import tqdm
 
@@ -92,22 +82,13 @@
     rank_by_kwargs: Optional[Dict[str, Any]] = None,
     filter_by: str = "prune_by_noise_rate",
     frac_noise: float = 1.0,
-<<<<<<< HEAD
-    num_to_remove_per_class: Optional[int] = None,
-    min_examples_per_class: int=1,
+    num_to_remove_per_class: Optional[List[int]] = None,
+    min_examples_per_class: int = 1,
     confident_joint: Optional[npt.NDArray["np.floating[T]"]] = None,
     n_jobs: Optional[int] = None,
     verbose: bool = False,
+    multi_label: bool = False,
 ) -> npt.NDArray[Union[np.bool_, np.int_]]:
-=======
-    num_to_remove_per_class: Optional[List[int]] = None,
-    min_examples_per_class=1,
-    confident_joint: Optional[np.ndarray] = None,
-    n_jobs: Optional[int] = None,
-    verbose: bool = False,
-    multi_label: bool = False,
-) -> np.ndarray:
->>>>>>> 5eb89fc3
     """
     Identifies potentially bad labels in a classification dataset using confident learning.
 
@@ -290,11 +271,11 @@
         )
         warnings.warn(warn_str)
 
-    K = get_num_classes(
+    K:int = get_num_classes(
         labels=labels, pred_probs=pred_probs, label_matrix=confident_joint, multi_label=multi_label
     )
     # Boolean set to true if dataset is large
-    big_dataset = K * len(labels) > 1e8
+    big_dataset:bool = K * len(labels) > 1e8
 
     # Set-up number of multiprocessing threads
     # On Windows/macOS, when multi_label is True, multiprocessing is much slower
@@ -343,18 +324,8 @@
         )
 
     # Else this is standard multi-class classification
-<<<<<<< HEAD
-    K:int = get_num_classes(
-        labels=labels, pred_probs=pred_probs, label_matrix=confident_joint, multi_label=multi_label
-    )
     # Number of examples in each class of labels
-    label_counts:npt.NDArray[np.int_] = value_counts_fill_missing_classes(labels, K, multi_label=multi_label)
-    # Boolean set to true if dataset is large
-    big_dataset:bool = K * len(labels) > 1e8
-=======
-    # Number of examples in each class of labels
-    label_counts = value_counts_fill_missing_classes(labels, K, multi_label=multi_label)
->>>>>>> 5eb89fc3
+    label_counts: npt.NDArray[np.int_] = value_counts_fill_missing_classes(labels, K, multi_label=multi_label)
     # Ensure labels are of type np.ndarray()
     labels = np.asarray(labels)
     if confident_joint is None or filter_by == "confident_learning":
@@ -507,13 +478,8 @@
     rank_by_kwargs:Dict={},
     filter_by: str = "prune_by_noise_rate",
     frac_noise: float = 1.0,
-<<<<<<< HEAD
-    num_to_remove_per_class: Optional[int] = None,
-    min_examples_per_class: int=1,
-=======
     num_to_remove_per_class: Optional[List[int]] = None,
-    min_examples_per_class=1,
->>>>>>> 5eb89fc3
+    min_examples_per_class: int = 1,
     confident_joint: Optional[np.ndarray] = None,
     n_jobs: Optional[int] = None,
     verbose: bool = False,
