<<<<<<< HEAD
__version__ = '0.0.45

# 0.0.5 - 100% testing coverage. Numerous small bug fixes, but no major API changes.
=======
__version__ = '0.0.5'

# 0.0.5 - Numerous small bug fixes, but not major API changes. 100% testing code coverage.
>>>>>>> 9bae6825
# 0.0.4 - FIRST CROSS-PLATFORM WORKING VERSION OF CLEANLAB. Adding test support.
# 0.0.3 - Adding working logo to README, pypi working
# 0.0.2 - Added logo to README, but link does not load on pypi
# 0.0.1 - initial commit<|MERGE_RESOLUTION|>--- conflicted
+++ resolved
@@ -1,12 +1,6 @@
-<<<<<<< HEAD
-__version__ = '0.0.45
-
-# 0.0.5 - 100% testing coverage. Numerous small bug fixes, but no major API changes.
-=======
 __version__ = '0.0.5'
 
 # 0.0.5 - Numerous small bug fixes, but not major API changes. 100% testing code coverage.
->>>>>>> 9bae6825
 # 0.0.4 - FIRST CROSS-PLATFORM WORKING VERSION OF CLEANLAB. Adding test support.
 # 0.0.3 - Adding working logo to README, pypi working
 # 0.0.2 - Added logo to README, but link does not load on pypi
